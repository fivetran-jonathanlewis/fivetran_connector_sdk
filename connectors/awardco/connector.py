"""Awardco Connector Example
This connector fetches user data from the AwardCo API and upserts it into the destination using the Fivetran Connector SDK.
See the Technical Reference documentation (https://fivetran.com/docs/connectors/connector-sdk/technical-reference#update)
and the Best Practices documentation (https://fivetran.com/docs/connectors/connector-sdk/best-practices) for details
"""

# For reading configuration from a JSON file
import json

# Import required classes from fivetran_connector_sdk
from fivetran_connector_sdk import Connector

# For enabling Logs in your connector code
from fivetran_connector_sdk import Logging as log

# For supporting Data operations like Upsert(), Update(), Delete() and checkpoint()
from fivetran_connector_sdk import Operations as op

# For making HTTP requests to Award Co API
import requests

# For implementing delays in retry logic and rate limiting
import time

__PAGE_SIZE = 100
# Maximum number of total attempts for a request (including the first attempt).
# Set to 3 by default which means up to 3 attempts will be made.
MAX_ATTEMPTS = 3
MAX_RETRY_INTERVAL = 60  # seconds


def make_request_with_retry(url: str, headers: dict, params: dict) -> requests.Response:
    """
    Make an HTTP request with exponential backoff retry logic.

    This function makes up to `MAX_ATTEMPTS` total attempts (including the first).
    If the request fails, it will wait with exponential backoff between attempts.

    Args:
        url: The URL to make the request to
        headers: Headers to include in the request
        params: Query parameters for the request
    Returns:
        Response: The successful response
    Raises:
        requests.exceptions.RequestException: If all attempts fail
    """
    last_exception = None

    for attempt in range(1, MAX_ATTEMPTS + 1):
        try:
            response = requests.get(url, headers=headers, params=params)
            response.raise_for_status()
            return response
        except requests.exceptions.RequestException as e:
            last_exception = e
            # If this was the last allowed attempt, log and raise
            if attempt == MAX_ATTEMPTS:
                log.severe(f"Max attempts ({MAX_ATTEMPTS}) exceeded. Last error: {str(e)}")
                raise last_exception

            # Calculate backoff time: 2^attempt, but cap at max interval
            backoff = min(2**attempt, MAX_RETRY_INTERVAL)
            log.warning(
                f"Request failed: {str(e)}. Retrying in {backoff} seconds... (Attempt {attempt} of {MAX_ATTEMPTS})"
            )
            time.sleep(backoff)


def validate_configuration(configuration: dict):
    """
    Validate the configuration dictionary to ensure it contains all required parameters.
    Args:
        configuration: a dictionary that holds the configuration settings for the connector.
    Raises:
        ValueError: if any required configuration parameter is missing.
    """
    required_configs = ["api_key", "base_url"]
    for key in required_configs:
        if key not in configuration:
            raise ValueError(f"Missing required configuration value: {key}")


def schema(configuration: dict):
    """
    Define the schema function which lets you configure the schema your connector delivers.
    See the technical reference documentation for more details on the schema function:
    https://fivetran.com/docs/connectors/connector-sdk/technical-reference#schema
    Args:
        configuration: a dictionary that holds the configuration settings for the connector.
    """
    return [
        {
            "table": "user",
            "primary_key": ["employeeId"],
        },
    ]


def fetch_users(
    base_url: str,
    api_key: str,
    page: int = 1,
    per_page: int = 100,
    last_sync_time: str = None,
    updated_since_param: str = "updated_since",
) -> list:
    """
    Fetch a page of users from the Awardco API with retry and exponential backoff.
    Args:
        base_url: The base URL for the API
        api_key: The API key for authentication
        page: The page number to fetch (default: 1)
        per_page: Number of items per page (default: 100)
    Returns:
        list: A list of user records from the API
    Raises:
        requests.exceptions.RequestException: If the API request fails after max retries
    """
    # Build query params. If `last_sync_time` is provided, include it as a filter
    # so the API can return only updated records since the last sync.
    params = {"page": page, "per_page": per_page}
    if last_sync_time:
        # Many APIs accept a parameter like `updated_since` or `updated_after`.
        # The connector defaults to `updated_since` but this can be overridden
        # by passing a different `updated_since_param` from configuration.
        params[updated_since_param] = last_sync_time
    headers = {"apiKey": api_key}
    url = f"{base_url}/api/users"

    response = make_request_with_retry(url, headers, params)
    return response.json().get("users", [])


def process_user_record(record: dict, current_sync_time: str) -> str:
    """
    Process a single user record and return the updated sync time.
    Args:
        record: The user record to process
        current_sync_time: The current sync time to compare against
    Returns:
        str: The updated sync time
    """
    # The 'upsert' operation is used to insert or update data in the destination table.
<<<<<<< HEAD
    # The op.upsert method is called with two arguments:
    # - The first argument is the name of the table to upsert the data into.
    # - The second argument is a dictionary containing the data to be upserted.
=======
    # The first argument is the name of the destination table.
    # The second argument is a dictionary containing the record to be upserted.
>>>>>>> 414785e0
    op.upsert(table="user", data=record)
    record_time = record.get("updated_at")

    if current_sync_time is None or (record_time and record_time > current_sync_time):
        return record_time
    return current_sync_time


def process_user_page(users: list, current_sync_time: str) -> str:
    """
    Process a page of user records and return the latest sync time.
    Args:
        users: List of user records to process
        current_sync_time: The current sync time to compare against
    Returns:
        str: The updated sync time after processing all records
    """
    sync_time = current_sync_time
    for record in users:
        sync_time = process_user_record(record, sync_time)
    return sync_time


def checkpoint_sync_state(sync_time: str):
    """
    Save the sync state to resume from in the next sync.
    Args:
        sync_time: The sync time to checkpoint
    """
    new_state = {"last_sync_time": sync_time}
     # Save the progress by checkpointing the state. This is important for ensuring that the sync process can resume
     # from the correct position in case of next sync or interruptions.
     # Learn more about how and where to checkpoint by reading our best practices documentation
     # (https://fivetran.com/docs/connectors/connector-sdk/best-practices#largedatasetrecommendation).
     op.checkpoint(new_state)


def update(configuration: dict, state: dict):
    """
     Define the update function, which is a required function, and is called by Fivetran during each sync.
    See the technical reference documentation for more details on the update function
    https://fivetran.com/docs/connectors/connector-sdk/technical-reference#update
    Args:
        configuration: A dictionary containing connection details
        state: A dictionary containing state information from previous runs
        The state dictionary is empty for the first sync or for any full re-sync
    """
    log.warning("Examples: Source Examples - Awardco")
    validate_configuration(configuration=configuration)

    api_key = configuration.get("api_key")
    base_url = configuration.get("base_url")
    sync_time = state.get("last_sync_time", "1990-01-01T00:00:00")

    try:
        page = 1
        per_page = __PAGE_SIZE
        # Allow connector configuration to override the timestamp query param name
        # if Awardco uses a different parameter name (e.g., `updated_after`).
        updated_since_param = configuration.get("updated_since_param", "updated_since")

        while True:
            # Pass the last checkpointed sync time so the API can return only
            # records updated since that timestamp. This avoids full table scans.
            users = fetch_users(
                base_url,
                api_key,
                page,
                per_page,
                last_sync_time=sync_time,
                updated_since_param=updated_since_param,
            )
            if not users:
                break

            sync_time = process_user_page(users, sync_time)
            checkpoint_sync_state(sync_time)
            if len(users) < per_page:
                break

            page += 1

    except Exception as e:
        raise RuntimeError(f"Failed to sync data: {str(e)}")


# Create the connector object using the schema and update functions
connector = Connector(update=update, schema=schema)

# Check if the script is being run as the main module.
# This is Python's standard entry method allowing your script to be run directly from the command line or IDE 'run' button.
# This is useful for debugging while you write your code. Note this method is not called by Fivetran when executing your connector in production.
# Please test using the Fivetran debug command prior to finalizing and deploying your connector.
if __name__ == "__main__":
    # Open the configuration.json file and load its contents
    with open("configuration.json", "r") as f:
        configuration = json.load(f)

    # Test the connector locally
    connector.debug(configuration=configuration)<|MERGE_RESOLUTION|>--- conflicted
+++ resolved
@@ -142,14 +142,9 @@
         str: The updated sync time
     """
     # The 'upsert' operation is used to insert or update data in the destination table.
-<<<<<<< HEAD
     # The op.upsert method is called with two arguments:
     # - The first argument is the name of the table to upsert the data into.
     # - The second argument is a dictionary containing the data to be upserted.
-=======
-    # The first argument is the name of the destination table.
-    # The second argument is a dictionary containing the record to be upserted.
->>>>>>> 414785e0
     op.upsert(table="user", data=record)
     record_time = record.get("updated_at")
 
